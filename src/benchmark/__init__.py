--- conflicted
+++ resolved
@@ -3,11 +3,8 @@
 # Scenarios
 from . import simple_scenarios  # noqa
 from . import mmlu_scenario  # noqa
-<<<<<<< HEAD
 from . import twitter_aae_scenario  # noqa
-=======
 from . import real_toxicity_prompts_scenario  # noqa
->>>>>>> 5c8c5b09
 
 from . import basic_metrics  # noqa
 from . import toxicity_metrics  # noqa
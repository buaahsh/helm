--- conflicted
+++ resolved
@@ -21,9 +21,7 @@
 from . import babi_qa_scenario  # noqa
 from . import narrativeqa_scenario  # noqa
 from . import raft_scenario  # noqa
-<<<<<<< HEAD
 from . import ice_scenario  # noqa
-=======
 from . import summarization_scenario  # noqa
 from . import synthetic_reasoning_scenario  # noqa
 from . import newsqa_scenario  # noqa
@@ -32,7 +30,6 @@
 from . import imdb_scenario  # noqa
 from . import dialogue_scenarios  # noqa
 from . import dyck_language_scenario  # noqa
->>>>>>> c850e020
 
 
 # Metrics

--- conflicted
+++ resolved
@@ -78,7 +78,6 @@
     return [MetricSpec(class_name="benchmark.basic_metrics.BasicMetric", args=metric_names)]
 
 
-<<<<<<< HEAD
 def get_numeracy_metrics(relation_type: str, run_solver: bool = True) -> List[MetricSpec]:
     metric_names = {"names": ["match_upto_whitespace", "absolute_value_difference"]}
     metrics = [
@@ -91,11 +90,11 @@
             MetricSpec(class_name="benchmark.numeracy_metrics.DistanceMetric", args={}),
         ]
     return metrics
-=======
+
+
 def get_math_metrics() -> List[MetricSpec]:
     metric_names = {"names": ["math_equiv"]}
     return [MetricSpec(class_name="benchmark.basic_metrics.BasicMetric", args=metric_names)]
->>>>>>> 11e106c3
 
 
 def get_copyright_metrics(args: Optional[Dict] = None) -> List[MetricSpec]:
@@ -478,7 +477,6 @@
     )
 
 
-<<<<<<< HEAD
 def get_numeracy_spec(
     relation_type: str = "linear", mode: str = "function", seed: str = "0", run_solver: bool = True
 ) -> RunSpec:
@@ -509,7 +507,7 @@
             # the class - eg. the degree of the relation - would help.)
             "max_eval_instances": 1000,
             "dim": RELTYPE_INFO[relation_type].num_variables + 1,
-            "block_prefix": "\n\n",
+            "instance_prefix": "\n\n",
         }
     adapter_spec = get_numeracy_adapter_spec(**adapter_args)
 
@@ -518,7 +516,8 @@
         scenario=scenario,
         adapter_spec=adapter_spec,
         metrics=get_numeracy_metrics(relation_type, run_solver=run_solver),
-=======
+
+
 def get_math_spec(subject: str, level: str, use_official_prompt: bool = True) -> RunSpec:
     scenario = ScenarioSpec(
         class_name="benchmark.math_scenario.MATHScenario", args={"subject": subject, "level": level}
@@ -549,7 +548,6 @@
         scenario=scenario,
         adapter_spec=adapter_spec,
         metrics=get_math_metrics(),
->>>>>>> 11e106c3
     )
 
 

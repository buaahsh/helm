--- conflicted
+++ resolved
@@ -7,11 +7,9 @@
 
 from .executor import ExecutionSpec
 from .runner import Runner, RunSpec
-<<<<<<< HEAD
-from .test_utils import get_run_spec1, get_mmlu_spec, get_twitter_aae_spec
-=======
-from .test_utils import get_run_spec1, get_mmlu_spec, get_real_toxicity_prompts_spec
->>>>>>> 5c8c5b09
+
+from .test_utils import get_run_spec1, get_mmlu_spec, get_real_toxicity_prompts_spec, get_twitter_aae_spec
+
 
 
 def parse_run_specs(description: str) -> List[RunSpec]:
@@ -36,13 +34,10 @@
         return [get_run_spec1()]
     if name == "mmlu":
         return [get_mmlu_spec(**args)]
-<<<<<<< HEAD
     if name == "twitter_aae":
         return [get_twitter_aae_spec(**args)]
-=======
     if name == "real_toxicity_prompts":
         return [get_real_toxicity_prompts_spec()]
->>>>>>> 5c8c5b09
     raise ValueError(f"Unknown run spec: {description}")
 
 

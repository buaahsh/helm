--- conflicted
+++ resolved
@@ -1,11 +1,6 @@
-<<<<<<< HEAD
 import json
 import os
 from dataclasses import dataclass, asdict
-=======
-import os
-from dataclasses import dataclass
->>>>>>> 6081d38e
 from typing import List
 
 from common.general import ensure_directory_exists
@@ -26,7 +21,6 @@
     scenario: ScenarioSpec  # Which scenario
     adapter_spec: AdapterSpec  # Specifies how to adapt an instance into a set of requests
     metrics: List[MetricSpec]  # What to evaluate on
-    output_path: str  # Output path
 
 
 class Runner:
@@ -48,7 +42,7 @@
 
     def run_one(self, run_spec: RunSpec):
         def write(file_name: str, content: str):
-            path: str = os.path.join(run_spec.output_path, file_name)
+            path: str = os.path.join(self.output_path, file_name)
             with open(path, "w") as f:
                 f.write(content)
 
@@ -82,9 +76,6 @@
                 hlog(stat)
 
         # Output benchmarking information out to files.
-        # Create output directory if it doesn't exist.
-        os.makedirs(run_spec.output_path, exist_ok=True)
-
         scenario_dict = asdict(scenario)
         scenario_dict["instances"] = [asdict(instance) for instance in scenario_state.instances]
         write("scenario.txt", str(scenario))

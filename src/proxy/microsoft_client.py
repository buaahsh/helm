--- conflicted
+++ resolved
@@ -117,7 +117,6 @@
                 return RequestResult(success=False, cached=False, error=error, completions=[])
 
             for raw_completion in response["choices"]:
-<<<<<<< HEAD
                 sequence_logprob = 0
                 tokens: List[Token] = []
 
@@ -128,33 +127,12 @@
                     tokens.append(Token(text=text, logprob=logprob or 0, top_logprobs=dict(top_logprobs or {})))
                     sequence_logprob += logprob or 0
 
-                completion = Sequence(text=raw_completion["text"], logprob=sequence_logprob, tokens=tokens)
-=======
-                # TODO: handle logprobs when it's supported (currently always
-                # null). Current example response:
-                # {
-                #   "finish_reason": "stop",
-                #   "index": 0,
-                #   "logprobs": null,
-                #   "text": "So I was takin' a walk the other day"
-                # }
-                # Since the log probs and tokens are not available to us just
-                # tokenize the completion using the tokenizer.
-                completion_text: str = raw_completion["text"]
-                tokenization_result: TokenizationRequestResult = self.huggingface_client.tokenize(
-                    TokenizationRequest(completion_text)
-                )
-                tokens: List[Token] = [
-                    Token(text=fix_text(token.value), logprob=0, top_logprobs={})
-                    for token in tokenization_result.tokens
-                ]
                 completion = Sequence(
-                    text=completion_text,
-                    logprob=0,
+                    text=raw_completion["text"],
+                    logprob=sequence_logprob,
                     tokens=tokens,
                     finish_reason={"reason": raw_completion["finish_reason"]},
                 )
->>>>>>> 869a01f8
                 completions.append(completion)
 
             request_time += response["request_time"]

#!/bin/bash

# Run this script before you commit: ./pre-commit.sh

# This script fails immediately when any of its commands fail.
set -e

if ! [ -e venv ]; then
  python3 -m pip install virtualenv
  python3 -m virtualenv -p python3 venv
fi
<<<<<<< HEAD
venv/bin/pip install -r requirements.txt
venv/bin/pip check

# Python style checks and linting
## Fix Python style (mutates code!)
venv/bin/black .

## Check if there are any mypy or flake8 errors
venv/bin/mypy .
venv/bin/flake8 .

echo "Done."
=======
venv/bin/pip install -r requirements.dev.txt

#venv/bin/pip check

# Python style checks and linting
venv/bin/black src  # Mutates code!
venv/bin/mypy src
venv/bin/flake8 src
>>>>>>> de86ce51
<|MERGE_RESOLUTION|>--- conflicted
+++ resolved
@@ -9,26 +9,13 @@
   python3 -m pip install virtualenv
   python3 -m virtualenv -p python3 venv
 fi
-<<<<<<< HEAD
+
 venv/bin/pip install -r requirements.txt
 venv/bin/pip check
-
-# Python style checks and linting
-## Fix Python style (mutates code!)
-venv/bin/black .
-
-## Check if there are any mypy or flake8 errors
-venv/bin/mypy .
-venv/bin/flake8 .
-
-echo "Done."
-=======
-venv/bin/pip install -r requirements.dev.txt
-
-#venv/bin/pip check
 
 # Python style checks and linting
 venv/bin/black src  # Mutates code!
 venv/bin/mypy src
 venv/bin/flake8 src
->>>>>>> de86ce51
+
+echo "Done."